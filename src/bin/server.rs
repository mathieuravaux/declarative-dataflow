--- conflicted
+++ resolved
@@ -368,16 +368,12 @@
                                     ctx.input_handle.update(Datom(e, a, v), op);
                                 }
 
-<<<<<<< HEAD
-                                ctx.input_handle.advance_to(tx + 1);
-=======
                                 let next_tx = match tx {
                                     None => ctx.input_handle.epoch() + 1,
                                     Some(tx) => tx + 1
                                 };
-                                
+
                                 ctx.input_handle.advance_to(next_tx);
->>>>>>> c72bbcf2
                                 ctx.input_handle.flush();
 
                                 if config.enable_history == false {
